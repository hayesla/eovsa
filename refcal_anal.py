--- conflicted
+++ resolved
@@ -228,12 +228,7 @@
                     ax1[ant, b].plot_date(refcal['timestamp'].plot_date, phavg, 'o')
                     ax2[ant, b].plot_date(refcal['timestamp'].plot_date, ampavg, 'o')
 
-<<<<<<< HEAD
-
-def refcal_anal(out, timerange=None, scanidx=None, minsnr=0.7, bandplt=[5, 11, 17, 23]):
-=======
 def refcal_anal(out, timerange=None, scanidx=None, minsnr=0.7, bandplt=[5, 11, 17, 23], doplot=True):
->>>>>>> 8b14dc23
     '''Analyze the visibility data from rd_refcal and return time averaged visibility values and flags.
        ***Optional Keywords***
        timerange: time range to obtain the average. E.g., timerange=Time(['2017-04-08T05:00','2017-04-08T07:00'])
@@ -266,13 +261,8 @@
         times_ = out['times']
         fghzs = out['fghzs']
 
-<<<<<<< HEAD
-    fghz = fghzs[0]
-    times = np.concatenate(times)
-=======
     fghz=fghzs[0]
     times = np.concatenate(times_)
->>>>>>> 8b14dc23
     vis = np.concatenate(vis, axis=3)
     #only keep the first 2 polarizations
     vis = vis[:,:2]
@@ -328,39 +318,6 @@
     # timestamps
     timestamp = Time(np.mean(timeavg), format='jd')
     timestamp_gcal = Time((tstlist[0].jd + tedlist[0].jd) / 2., format='jd')
-<<<<<<< HEAD
-    visavg = {'pha': np.angle(vis_), 'amp': np.abs(vis_), 'timestamp': timestamp,
-              't_bg': timeavg[0], 't_ed': timeavg[-1], 'flag': flag}
-    graph(out, visavg, scanidx=scanidx, bandplt=bandplt)
-    f2, ax2 = plt.subplots(2, 13, figsize=(12, 5))
-    f3, ax3 = plt.subplots(2, 13, figsize=(12, 5))
-    allbands = np.arange(34) + 1
-    for ant in range(13):
-        for pol in range(2):
-            ind, = np.where(flag[ant, pol, :] == 0)
-            ax2[pol, ant].plot(allbands[ind], np.unwrap(visavg['pha'][ant, pol, ind]), '.', markersize=5)
-            ax2[pol, ant].set_ylim([-20, 20])
-            ax2[pol, ant].set_xlim([1, 34])
-            ax3[pol, ant].plot(allbands[ind], visavg['amp'][ant, pol, ind], '.', markersize=5)
-            ax3[pol, ant].set_xlim([1, 34])
-            ax3[pol, ant].set_ylim([0, 1.])
-            if ant == 0:
-                ax2[pol, ant].set_ylabel('Phase (radian)')
-                ax3[pol, ant].set_ylabel('Amplitude')
-            else:
-                ax2[pol, ant].set_yticks([])
-                ax3[pol, ant].set_yticks([])
-            if pol == 1 and ant == 0:
-                ax2[pol, ant].set_xlabel('Band #')
-                ax3[pol, ant].set_xlabel('Band #')
-            if pol == 0:
-                ax2[pol, ant].set_title('Ant ' + str(ant + 1))
-                ax2[pol, ant].set_xticks([])
-                ax3[pol, ant].set_title('Ant ' + str(ant + 1))
-                ax3[pol, ant].set_xticks([])
-    return {'vis': vis_, 'pha': np.angle(vis_), 'amp': np.abs(vis_), 'fghz': fghz, 'flag': flag,
-            'sigma': sigma, 'timestamp': timestamp, 't_gcal': timestamp_gcal,
-=======
     if doplot:
         visavg = {'pha': np.angle(vis_), 'amp': np.abs(vis_), 'timestamp': timestamp, 
                   't_bg':timeavg[0], 't_ed':timeavg[-1], 'flag': flag}
@@ -393,7 +350,6 @@
                     ax3[pol, ant].set_xticks([])
     return {'src':src, 'vis': vis_, 'pha':np.angle(vis_), 'amp':np.abs(vis_), 'fghz':fghz, 'flag': flag, 
             'sigma':sigma, 'timestamp': timestamp, 't_gcal': timestamp_gcal,
->>>>>>> 8b14dc23
             't_bg': Time(timeavg[0], format='jd'), 't_ed': Time(timeavg[-1], format='jd')}
 
 
@@ -464,12 +420,7 @@
             badstr = 'No calibration for:' + bad
         else:
             badstr = ''
-<<<<<<< HEAD
-        print '|', dstr.replace('-',
-                                '/'), '||', tstr, '||  || 0 ||  ||', bstr, '|| [http://ovsa.njit.edu/refcal/' + file1, 'Phase] || [http://ovsa.njit.edu/refcal/' + file2, 'Amp] ||', badstr
-=======
         print '|',dstr.replace('-','/'),'||',tstr,'|| ',ref['src'],' || || 0 ||  ||',bstr,'|| [http://ovsa.njit.edu/refcal/'+file1,'Phase] || [http://ovsa.njit.edu/refcal/'+file2,'Amp] ||',badstr
->>>>>>> 8b14dc23
         print '|-'
 
 
@@ -555,33 +506,14 @@
                     ax[pol, ant].text(9, 8, 'Ant ' + str(ant + 1), ha='center')
                 else:
                     poff[pol].append(0.0)
-<<<<<<< HEAD
                     pslope[pol].append(0.0)
                     flag[pol].append(1)
                     ax[pol, ant].text(9, 8, 'Ant ' + str(ant + 1), ha='center')
                     ax[pol, ant].text(9, 0, 'No Cal', ha='center')
-=======
-                    pslope[pol].append(popt[0])
-                    flag[pol].append(0)
-                    ax[pol,ant].plot(fghz, mbdfunc0(fghz, *popt),'r--')
-                    if verbose: print 'Phase offset (deg): 0.0 (not fit)'
-                    if verbose: print 'MBD (ns):', popt[0]
-                ax[pol,ant].text(9,8,'Ant '+str(ant+1),ha='center')
-                ax[pol,ant].text(9,-8,'{0:.3f} ns'.format(popt[0]),ha='center')
->>>>>>> 8b14dc23
             else:
                 poff[pol].append(0.0)
                 pslope[pol].append(0.0)
                 flag[pol].append(1)
-<<<<<<< HEAD
-    ax[0, 0].set_ylabel('Phase Diff [rad]')
-    ax[1, 0].set_ylabel('Phase Diff [rad]')
-    for i in range(13): ax[1, i].set_xlabel('f [GHz]')
-    return {'t_pha': t_pha, 't_ref': t_ref, 'poff': np.array(poff), 'pslope': np.array(pslope), 'flag': np.array(flag),
-            'phacal': phacal}
-
-
-=======
                 ax[pol,ant].text(9,8,'Ant '+str(ant+1),ha='center')
                 ax[pol,ant].text(9,0,'No Cal',ha='center')
     for j in range(2): ax[j,0].set_ylabel('Phase Diff [rad]')
@@ -591,7 +523,6 @@
             for j in range(2): ax[j, i].set_yticklabels([])
     return {'t_pha':t_pha, 't_ref':t_ref, 'poff':np.array(poff),'pslope':np.array(pslope),'flag':np.array(flag),'phacal':phacal}
     
->>>>>>> 8b14dc23
 def sql2refcal(t):
     '''Supply a timestamp in Time format, return the closest refcal data'''
     import cal_header as ch
