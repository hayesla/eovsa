--- conflicted
+++ resolved
@@ -112,11 +112,7 @@
             'vis': vis, 'bands': bands, 'times': times}
 
 
-<<<<<<< HEAD
-def graph(out, visavg=None, ant_str='ant1-13', bandplt=[5,11,17,23], scanidx=None, pol=0):
-=======
-def graph(out, visavg=None, ant_str='ant1-13', bandplt=[4, 10, 16, 22], scanidx=None, pol=0):
->>>>>>> 65367ec1
+def graph(out, visavg=None, ant_str='ant1-13', bandplt=[5, 11, 17, 23], scanidx=None, pol=0):
     '''Produce a figure showing phases and amplitudes of selected antennas, bands, and polarization.
        Optionally takes in a time averaged value 'visavg' to show the selected time range and plot the
        averaged phase and amplitudes'''
@@ -184,12 +180,7 @@
                     ax1[ant, b].set_yticks([])
                     ax2[ant, b].set_yticks([])
 
-<<<<<<< HEAD
-def refcal_anal(out, timerange=None, scanidx=None, minsnr=0.7, bandplt=[5,11,17,23]):
-=======
-
-def refcal_anal(out, timerange=None, scanidx=None, minsnr=0.7, bandplt=[4, 10, 16, 22]):
->>>>>>> 65367ec1
+def refcal_anal(out, timerange=None, scanidx=None, minsnr=0.7, bandplt=[5, 11, 17, 23]):
     '''Analyze the visibility data from rd_refcal and return time averaged visibility values and flags.
        ***Optional Keywords***
        timerange: time range to obtain the average. E.g., timerange=Time(['2017-04-08T05:00','2017-04-08T07:00'])
