--- conflicted
+++ resolved
@@ -1,58 +1,47 @@
-<<<<<<< HEAD
-def html_movie(t, dir=None, imgprefix='', htmlname=None):
-=======
-def html_movie(t,flare=False):
->>>>>>> 6dab8fc4
-    ''' After the quick-look images are created for a given date, this routine will
-        write the movie.html file that allows them to be viewed as a movie.  Just
-        call this with a Time() object containing the desired date.
-    '''
-    import glob
-    from util import Time
-    datstr = t.iso[:10]
-<<<<<<< HEAD
-    if not dir:
-        dir = '/common/webplots/qlookimg_10m/' + datstr.replace('-', '/') + '/'
-    files = glob.glob(dir + '/{}*.png'.format(imgprefix))
-=======
-    tstr = t.iso[11:16]
-    if flare:
-        dir = '/common/webplots/qlook_flares/'+datstr.replace('-','/')+'/'+tstr+'/png/'
-    else:
-        dir = '/common/webplots/qlookimg_10m/'+datstr.replace('-','/')+'/'
-    files = glob.glob(dir+'/*.png')
->>>>>>> 6dab8fc4
-    files.sort()
-    nfiles = len(files)
-    f = open('/common/webplots/qlookimg_10m/2017/08/21/eclipse_20170821.html', 'r')
-    lines = f.readlines()
-    nlines = len(lines)
-    f.close()
-    skiplines = []
-    for i, line in enumerate(lines):
-        k = line.find('var imax')
-        if k != -1:
-            lines[i] = line[:10] + '{:3d}'.format(nfiles) + line[13:]
-        k = line.find('urls[')
-        if k != -1:
-            skiplines.append(i)
-    #print skiplines
-    if not htmlname:
-        htmlname = dir + '/movie_' + datstr.replace('-', '') + '.html'
-    f = open(htmlname, 'w')
-    for i in range(skiplines[1] - 1):
-        f.write(lines[i])
-    for i in range(nfiles):
-<<<<<<< HEAD
-        f.write('urls[{:d}]=url_path+"'.format(i) + files[i][40:] + '";\n')
-    for i in range(skiplines[-1] + 1, nlines):
-=======
-        if flare:
-            f.write('urls[{:d}]=url_path+"'.format(i)+files[i][50:]+'";\n')
-        else:
-            f.write('urls[{:d}]=url_path+"'.format(i)+files[i][40:]+'";\n')
-    for i in range(skiplines[-1]+1,nlines):
->>>>>>> 6dab8fc4
-        f.write(lines[i])
-    f.close()
-    print('html saved to {}'.format(htmlname))
+def html_movie(t,flare=False, imgprefix='',synoptic=False):
+    ''' After the quick-look images are created for a given date, this routine will
+        write the movie.html file that allows them to be viewed as a movie.  Just
+        call this with a Time() object containing the desired date.
+    '''
+    import glob
+    from util import Time
+    datstr = t.iso[:10]
+    tstr = t.iso[11:16]
+    if flare:
+        dir = '/common/webplots/qlook_flares/'+datstr.replace('-','/')+'/'+tstr+'/png/'
+    else:
+        dir = '/common/webplots/qlookimg_10m/'+datstr.replace('-','/')+'/'
+    if synoptic:
+        dir='/common/webplots/SynopticImg/{0}/'.format(datstr[:4])
+    files = glob.glob(dir + '/{}*.png'.format(imgprefix))
+    files.sort()
+    nfiles = len(files)
+    f = open('/common/webplots/qlookimg_10m/2017/08/21/eclipse_20170821.html', 'r')
+    lines = f.readlines()
+    nlines = len(lines)
+    f.close()
+    skiplines = []
+    for i, line in enumerate(lines):
+        k = line.find('var imax')
+        if k != -1:
+            lines[i] = line[:10] + '{:3d}'.format(nfiles) + line[13:]
+        k = line.find('urls[')
+        if k != -1:
+            skiplines.append(i)
+    #print skiplines
+    if synoptic:
+        htmlname = dir + '/movie_' + datstr.replace('-', '') + '.html'
+    else:
+        htmlname = dir + '/movie_' + datstr[:4] + '.html'
+    f = open(htmlname, 'w')
+    for i in range(skiplines[1] - 1):
+        f.write(lines[i])
+    for i in range(nfiles):
+        if flare:
+            f.write('urls[{:d}]=url_path+"'.format(i)+files[i][50:]+'";\n')
+        else:
+            f.write('urls[{:d}]=url_path+"'.format(i)+files[i][40:]+'";\n')
+    for i in range(skiplines[-1]+1,nlines):
+        f.write(lines[i])
+    f.close()
+    print('html saved to {}'.format(htmlname))